--- conflicted
+++ resolved
@@ -97,7 +97,6 @@
     return [xt, yt];
   };
 
-<<<<<<< HEAD
   // Apply a generic 3d matrix M on a 3-vector v:
   //   | a b c |   | X |
   //   | d e f | x | Y |
@@ -111,11 +110,10 @@
       m[6] * v[0] + m[7] * v[1] + m[8] * v[2]
     ];
   }
-=======
+
   Util.sign = function sign(num) {
     return num < 0 ? -1 : 1;
   };
->>>>>>> 51d831ed
 
   return Util;
 })();
