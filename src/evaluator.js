--- conflicted
+++ resolved
@@ -153,12 +153,9 @@
 
         font = xref.fetchIfRef(font) || fontRes.get(fontName);
         assertWellFormed(isDict(font));
-<<<<<<< HEAD
-        ++self.objIdCounter;
-        if (!font.translated) {
-=======
+
         if (!font.loadedName) {
->>>>>>> 12b27044
+          ++self.objIdCounter;
           font.translated = self.translateFont(font, xref, resources,
                                                dependency);
           if (font.translated) {
