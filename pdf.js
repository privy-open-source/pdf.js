--- conflicted
+++ resolved
@@ -1400,36 +1400,6 @@
                                              ? obj
                                              : null));
         },
-<<<<<<< HEAD
-        get fonts() {
-            var xref = this.xref;
-            var resources = xref.fetchIfRef(this.resources);
-            var fontsDict = new Dict();
-
-            // Get the fonts use on the page if any
-            var fontResources = resources.get("Font");
-            if (IsDict(fontResources)) {
-              fontResources.forEach(function(fontKey, fontData) {
-                fontsDict.set(fontKey, xref.fetch(fontData))
-              });
-            }
-
-            // Get the fonts use on xobjects of the page if any
-            var xobjs = xref.fetchIfRef(resources.get("XObject"));
-            if (xobjs) {
-              xobjs.forEach(function(key, xobj) {
-                xobj = xref.fetchIfRef(xobj);
-                assertWellFormed(IsStream(xobj), "XObject should be a stream");
-  
-                var xobjFonts = xobj.dict.get("Resources").get("Font");
-                xobjFonts.forEach(function(fontKey, fontData) {
-                  fontsDict.set(fontKey, xref.fetch(fontData))
-                });
-              });
-            }
-
-            return shadow(this, "fonts", fontsDict);
-=======
         compile: function(gfx, fonts) {
             if (!this.code) {
                 var xref = this.xref;
@@ -1437,7 +1407,6 @@
                 var resources = xref.fetchIfRef(this.resources);
                 this.code = gfx.compile(content, xref, resources, fonts);
             }
->>>>>>> 8ab68cf1
         },
         display: function(gfx) {
             var xref = this.xref;
@@ -1758,7 +1727,49 @@
 
     constructor.prototype = {
         translateFont: function(fontDict, xref, resources) {
-            return "translated";
+            var descriptor = xref.fetch(fontDict.get("FontDescriptor"));
+            var fontName = descriptor.get("FontName").name;
+            fontName = fontName.replace("+", "_");
+            
+            var font = Fonts[fontName];
+            if (!font) {
+                var fontFile = descriptor.get2("FontFile", "FontFile2");
+                fontFile = xref.fetchIfRef(fontFile);
+
+                // Generate the custom cmap of the font if needed
+                var encodingMap = {};
+                if (fontDict.has("Encoding")) {
+                  var encoding = xref.fetchIfRef(fontDict.get("Encoding"));
+                  if (IsDict(encoding)) {
+                      // Build an map between codes and glyphs
+                      var differences = encoding.get("Differences");
+                      var index = 0;
+                      for (var j = 0; j < differences.length; j++) {
+                          var data = differences[j];
+                          IsNum(data) ? index = data : encodingMap[index++] = data;
+                      }
+
+                      // Get the font charset
+                      var charset = descriptor.get("CharSet").split("/");
+                  } else if (IsName(encoding)) {
+                      var encoding = Encodings[encoding];
+                      var widths = xref.fetchIfRef(fontDict.get("Widths"));
+                      var firstchar = xref.fetchIfRef(fontDict.get("FirstChar"));
+
+                      var charset = [];
+                      for (var j = 0; j < widths.length; j++) {
+                          var index = widths[j];
+                          if (index)
+                          charset.push(encoding[j + firstchar]);
+                      }
+                  }
+              }
+
+              var fontBBox = descriptor.get("FontBBox");
+              var subtype = fontDict.get("Subtype").name;
+              new Font(fontName, fontFile, encodingMap, charset, fontBBox, subtype);
+          }
+          return Fonts[fontName];
         },
 
         beginDrawing: function(mediaBox) {
