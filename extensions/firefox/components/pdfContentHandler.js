--- conflicted
+++ resolved
@@ -22,16 +22,14 @@
 
 function fireEventTo(aName, aData, aWindow) {
   let window = aWindow.wrappedJSObject;
-  let evt = window.document.createEvent("CustomEvent");
-  evt.initCustomEvent("pdf" + aName, false, false, aData);
+  let evt = window.document.createEvent('CustomEvent');
+  evt.initCustomEvent('pdf' + aName, false, false, aData);
   window.document.dispatchEvent(evt);
-};
+}
 
 function loadDocument(aWindow, aDocumentUrl) {
   let xhr = Cc['@mozilla.org/xmlextras/xmlhttprequest;1']
               .createInstance(Ci.nsIXMLHttpRequest);
-<<<<<<< HEAD
-
   xhr.onprogress = function updateProgress(evt) {
     if (evt.lengthComputable)
       fireEventTo(evt.type, evt.loaded / evt.total, aWindow);
@@ -53,37 +51,13 @@
       view2.set(view);
 
       fireEventTo(evt.type, arrayBuffer, aWindow);
-    } catch(e) {
-      log("Error - " + e);
-=======
-  xhr.open('GET', aDocumentUrl);
-  xhr.mozResponseType = xhr.responseType = 'arraybuffer';
-  xhr.onreadystatechange = function() {
-    if (xhr.readyState == 4 && xhr.status == 200) {
-      let data = (xhr.mozResponseArrayBuffer || xhr.mozResponse ||
-                  xhr.responseArrayBuffer || xhr.response);
-      try {
-        var view = new Uint8Array(data);
-
-        // I think accessing aWindow.wrappedJSObject returns a
-        // XPCSafeJSObjectWrapper and so it is safe but mrbkap can confirm that
-        let window = aWindow.wrappedJSObject;
-        var arrayBuffer = new window.ArrayBuffer(data.byteLength);
-        var view2 = new window.Uint8Array(arrayBuffer);
-        view2.set(view);
-
-        let evt = window.document.createEvent('CustomEvent');
-        evt.initCustomEvent('pdfloaded', false, false, arrayBuffer);
-        window.document.dispatchEvent(evt);
-      } catch (e) {
-        log('Error - ' + e);
-      }
->>>>>>> 575e0b9f
+    } catch (e) {
+      log('Error - ' + e);
     }
   };
 
-  xhr.open("GET", aDocumentUrl);
-  xhr.responseType = "arraybuffer";
+  xhr.open('GET', aDocumentUrl);
+  xhr.responseType = 'arraybuffer';
   xhr.send(null);
 }
 
@@ -173,13 +147,8 @@
       let url = Services.prefs.getCharPref('extensions.pdf.js.url');
       url = url.replace('%s', uri.spec);
       window.location = url;
-<<<<<<< HEAD
-    } catch(e) {
-      log("Error retrieving the pdf.js base url - " + e);
-=======
     } catch (e) {
-      log('Error - ' + e);
->>>>>>> 575e0b9f
+      log('Error retrieving the pdf.js base url - ' + e);
     }
   },
 
